/*
  pins_arduino.h - Pin definition functions for Arduino
  Part of Arduino - http://www.arduino.cc/

  Copyright (c) 2007 David A. Mellis

  This library is free software; you can redistribute it and/or
  modify it under the terms of the GNU Lesser General Public
  License as published by the Free Software Foundation; either
  version 2.1 of the License, or (at your option) any later version.

  This library is distributed in the hope that it will be useful,
  but WITHOUT ANY WARRANTY; without even the implied warranty of
  MERCHANTABILITY or FITNESS FOR A PARTICULAR PURPOSE.  See the GNU
  Lesser General Public License for more details.

  You should have received a copy of the GNU Lesser General
  Public License along with this library; if not, write to the
  Free Software Foundation, Inc., 59 Temple Place, Suite 330,
  Boston, MA  02111-1307  USA
*/

#ifndef Pins_Arduino_h
#define Pins_Arduino_h

#include <avr/pgmspace.h>
#include "timers.h"

#define NUM_ANALOG_INPUTS           12
//#define NUM_RESERVED_PINS           0 // (TOSC1/2, VREF, RESET, DEBUG USART Rx/Tx)
//#define NUM_INTERNALLY_USED_PINS    0 // (2 x Chip select + 2 x UART + 4 x IO + LED_BUILTIN + 1 unused pin)
#define NUM_I2C_PINS                2 // (SDA / SCL)
#define NUM_SPI_PINS                3 // (MISO / MOSI / SCK)
#define NUM_TOTAL_PINS              18

#define EXTERNAL_NUM_INTERRUPTS     18

#if (defined(TCD0) && defined(USE_TIMERD0_PWM))
#define digitalPinHasPWM(p)         ((p) == 0 || (p) == 1 || (p) == 7 || (p) == 8 || (p) == 9 || (p)==10 || (p)==11 || (p) == 16 )
#else 
#define digitalPinHasPWM(p)         ((p) == 0 || (p) == 1 || (p) == 7 || (p) == 8 || (p) == 9 || (p) == 16 )
#endif

#define SPI_MUX		  	(PORTMUX_SPI0_DEFAULT_gc)
#define PIN_SPI_MISO	(15)
#define PIN_SPI_SCK		(16)
#define PIN_SPI_MOSI	(14)
#define PIN_SPI_SS		(0)

#define MUX_SPI			(SPI_MUX)
#define SPI_INTERFACES_COUNT	1

static const uint8_t SS   = PIN_SPI_SS;
static const uint8_t MOSI = PIN_SPI_MOSI;
static const uint8_t MISO = PIN_SPI_MISO;
static const uint8_t SCK  = PIN_SPI_SCK;

#define PIN_WIRE_SDA        (8)
#define PIN_WIRE_SCL        (9)

#define TWI_MUX 		(PORTMUX_TWI0_DEFAULT_gc)

static const uint8_t SDA = PIN_WIRE_SDA;
static const uint8_t SCL = PIN_WIRE_SCL;

// Mapped to HWSERIAL0 in Serial library
#define HWSERIAL0 				(&USART0)
#define HWSERIAL0_DRE_VECTOR 	(USART0_DRE_vect)
#define HWSERIAL0_DRE_VECTOR_NUM (USART0_DRE_vect_num)
#define HWSERIAL0_RXC_VECTOR 	(USART0_RXC_vect)
#define HWSERIAL0_MUX 			(PORTMUX_USART0_DEFAULT_gc)
#define PIN_WIRE_HWSERIAL0_RX 	(6)
#define PIN_WIRE_HWSERIAL0_TX 	(7)

#define LED_BUILTIN 4

#define PIN_A0   (17)
#define PIN_A1   (14)
#define PIN_A2   (15)
#define PIN_A3   (16)
#define PIN_A4   (0)
#define PIN_A5 	 (1)
#define PIN_A6	 (2)
#define PIN_A7   (3)
#define PIN_A8   (4)
#define PIN_A9   (5)
#define PIN_A10  (10)
#define PIN_A11  (11)

static const uint8_t A0 = PIN_A0;
static const uint8_t A1 = PIN_A1;
static const uint8_t A2 = PIN_A2;
static const uint8_t A3 = PIN_A3;
static const uint8_t A4 = PIN_A4;
static const uint8_t A5 = PIN_A5;
static const uint8_t A6 = PIN_A6;
static const uint8_t A7 = PIN_A7;
static const uint8_t A8 = PIN_A8;
static const uint8_t A9 = PIN_A9;
static const uint8_t A10 = PIN_A10;
static const uint8_t A11 = PIN_A11;

#define PINS_COUNT		(18u)

#define PIN_A0   (17)
#define PIN_A1   (14)
#define PIN_A2   (15)
#define PIN_A3   (16)
#define PIN_A4   (0)
#define PIN_A5 	 (1)
#define PIN_A6	 (2)
#define PIN_A7   (3)
#define PIN_A8   (4)
#define PIN_A9   (5)
#define PIN_A10  (10)
#define PIN_A11  (11)

static const uint8_t A0 = PIN_A0;
static const uint8_t A1 = PIN_A1;
static const uint8_t A2 = PIN_A2;
static const uint8_t A3 = PIN_A3;
static const uint8_t A4 = PIN_A4;
static const uint8_t A5 = PIN_A5;
static const uint8_t A6 = PIN_A6;
static const uint8_t A7 = PIN_A7;
static const uint8_t A8 = PIN_A8;
static const uint8_t A9 = PIN_A9;
static const uint8_t A10 = PIN_A10;
static const uint8_t A11 = PIN_A11;

#ifdef ARDUINO_MAIN

// On the Arduino board, digital pins are also used
// for the analog output (software PWM).  Analog input
// pins are a separate set.

// ATtiny1616 / ARDUINO
//                          _____ 
//                  VDD   1|*    |20  GND
// (nSS)  (AIN4) PA4  0~  2|     |19  16~ PA3 (AIN3)(SCK)(EXTCLK)
//        (AIN5) PA5  1~  3|     |18  15  PA2 (AIN2)(MISO)
// (DAC)  (AIN6) PA6  2   4|     |17  14  PA1 (AIN1)(MOSI)
//        (AIN7) PA7  3   5|     |16  17  PA0 (AIN0/nRESET/UPDI)
//        (AIN8) PB5  4   6|     |15  13  PC3
//        (AIN9) PB4  5   7|     |14  12  PC2 
// (RXD) (TOSC1) PB3  6   8|     |13  11~ PC1 (PWM only on 1-series)
// (TXD) (TOSC2) PB2  7~  9|     |12  10~ PC0 (PWM only on 1-series)
// (SDA) (AIN10) PB1  8~ 10|_____|11   9~ PB0 (AIN11)(SCL)
//               
//

/* 
PIN#   DESC         Pin Name  Other/Sp  ADC0      ADC1      PTC       AC0       AC1       AC2       DAC0      USART0    SPI0      TWI0      TCA(PWM)  TCBn      TCD0      CCL
0      A0 or SS     PA4                 AIN4      AIN0      X0/Y0                                             XDIR      SS                  WO4                 WOA       LUT0-OUT
1      A1           PA5       VREFA     AIN5      AIN1      X1/Y1     OUT       AINN0                                                       WO5       TCB0 WO   WOB
2      A2 or DAC    PA6                 AIN6      AIN2      X2/Y2     AINN0     AINP1     AINP0     OUT
3      A3           PA7                 AIN7      AIN3      X3/Y3     AINP0     AINP0     AINN0                                                                           LUT1-OUT
4      LED          PB5       CLKOUT    AIN8                          AINP1               AINP2                                             *WO2
5                   PB4                 AIN9                          AINN1     AINP3                                                       *WO1                          *LUT0-OUT
6      RX           PB3       TOSC1                                             OUT                           RxD                           *WO0
7      TX           PB2       TOSC2 /                                                     OUT                 TxD                           WO2
                              EVOUT1                                                      
8      SDA          PB1                 AIN10               X4/Y4     AINP2                                   XCK                 SDA       WO1
9      SCL          PB0                 AIN11               X5/Y5               AINP2     AINP1               XDIR                SCL       WO0
10                  PC0                           AIN6                                                                  *SCK                          TCB0 WO   WOC
11                  PC1                           AIN7                                                                  *MISO                                   WOD       *LUT1-OUT
12                  PC2       EVOUT2              AIN8                                                                  *MOSI
13                  PC3                           AIN9                                                                  *SS                 *WO3                          LUT1-IN0
14     MOSI         PA1                 AIN1                                                                  *TxD      MOSI      *SDA                                    LUT0-IN1
15     MISO         PA2       EVOUT0    AIN2                                                                  *RxD      MISO      *SCL                                    LUT0-IN2
16     SCK          PA3       EXTCLK    AIN3                                                                  *XCK      SCK                 WO3       TCB1 WO
17     UPDI         PA0       RESET/    AIN0                                                                                                                              LUT1-IN0
                              UPDI        
	* alternative pin locations			  
*/

<<<<<<< HEAD


=======
>>>>>>> 0aac994a
const uint8_t PROGMEM digital_pin_to_port[] = {	
	// Left side, top to bottom
	PA, // 0  PA4
	PA, // 1  PA5
	PA, // 2  PA6
	PA, // 3  PA7
	PB, // 4  PB5
	PB, // 5  PB4
	PB, // 6  PB3
	PB, // 7  PB2
	PB, // 8  PB1
	// Right side, bottom to top
	PB, // 9  PB0
	PC, // 10 PC0
	PC, // 11 PC1
	PC, // 12 PC2
	PC, // 13 PC3
	// skip PA0 until the end
	PA, // 14 PA1
	PA, // 15 PA2
	PA, // 16 PA3
	PA  // 17 PA0 UPDI/RST
};

/* Use this for accessing PINnCTRL register */
const uint8_t PROGMEM digital_pin_to_bit_position[] = {
	// Left side, top to bottom
	PIN4_bp, // 0  PA4
	PIN5_bp, // 1  PA5
	PIN6_bp, // 2  PA6
	PIN7_bp, // 3  PA7
	PIN5_bp, // 4  PB5
	PIN4_bp, // 5  PB4
	PIN3_bp, // 6  PB3
	PIN2_bp, // 7  PB2
	PIN1_bp, // 8  PB1
	// Right side, bottom to top
	PIN0_bp, // 9  PB0
	PIN0_bp, // 10 PC0
	PIN1_bp, // 11 PC1
	PIN2_bp, // 12 PC2
	PIN3_bp, // 13 PC3
	PIN1_bp, // 14 PA1
	PIN2_bp, // 15 PA2
	PIN3_bp, // 16 PA3
	PIN0_bp  // 17 PA0
};

/* Use this for accessing PINnCTRL register */
const uint8_t PROGMEM digital_pin_to_bit_mask[] = {	
	// Left side, top to bottom
	PIN4_bm, // 0  PA4
	PIN5_bm, // 1  PA5
	PIN6_bm, // 2  PA6
	PIN7_bm, // 3  PA7
	PIN5_bm, // 4  PB5
	PIN4_bm, // 5  PB4
	PIN3_bm, // 6  PB3
	PIN2_bm, // 7  PB2
	PIN1_bm, // 8  PB1
	// Right side, bottom to top
	PIN0_bm, // 9  PB0
	PIN0_bm, // 10 PC0
	PIN1_bm, // 11 PC1
	PIN2_bm, // 12 PC2
	PIN3_bm, // 13 PC3
	PIN1_bm, // 14 PA1
	PIN2_bm, // 15 PA2
	PIN3_bm, // 16 PA3
	PIN0_bm  // 17 PA0
};


const uint8_t PROGMEM digital_pin_to_timer[] = {
  	// Left side, top to bottom
	TIMERA0, 		// 0  PA4
	TIMERA0, 		// 1  PA5
	NOT_ON_TIMER, 	// 2  PA6
	NOT_ON_TIMER, 	// 3  PA7
	NOT_ON_TIMER, 	// 4  PB5
	NOT_ON_TIMER, 	// 5  PB4
	NOT_ON_TIMER, 	// 6  PB3
	TIMERA0, 		// 7  PB2
	TIMERA0, 		// 8  PB1
	// Right side, bottom to top
	TIMERA0, 		// 9  PB0
	#if (defined(TCD0) && defined(USE_TIMERD0_PWM))
	TIMERD0, 		// 10 PC0
	TIMERD0, 		// 11 PC1
	#else
	NOT_ON_TIMER, 	// 10 PC0
	NOT_ON_TIMER, 	// 11 PC1
	#endif
	NOT_ON_TIMER, 	// 12 PC2
	NOT_ON_TIMER, 	// 13 PC3
	NOT_ON_TIMER, 	// 14 PA1
	NOT_ON_TIMER, 	// 15 PA2
	TIMERA0,  		// 16 PA3
	NOT_ON_TIMER 	// 17 PA0
  
  
};
/*
const uint8_t PROGMEM analog_pin_to_channel[] = {
  4,
  5,
  6,
  7,
  8,
  9,
  10,
  11,
  1,
  2,
  3
};
*/
#endif

//extern const uint8_t analog_pin_to_channel[];
// #define digitalPinToAnalogInput(p)  ((p < NUM_ANALOG_INPUTS) ? pgm_read_byte(analog_pin_to_channel + p) : NOT_A_PIN )
//#define digitalPinToAnalogInput(p) 		(((p) < 6 || (p) == 8 || (p) == 9 || (p) > 13) ? pgm_read_byte(analog_pin_to_channel + p) : NOT_A_PIN)
#define digitalPinToAnalogInput(p)      ((p<6)?(p+4):(p==17?0:((p>13)?(p-13):((p==8)?10:(p==9?11:NOT_A_PIN)))))


// These serial port names are intended to allow libraries and architecture-neutral
// sketches to automatically default to the correct port name for a particular type
// of use.  For example, a GPS module would normally connect to SERIAL_PORT_HARDWARE_OPEN,
// the first hardware serial port whose RX/TX pins are not dedicated to another use.
//
// SERIAL_PORT_MONITOR        Port which normally prints to the Arduino Serial Monitor
//
// SERIAL_PORT_USBVIRTUAL     Port which is USB virtual serial
//
// SERIAL_PORT_LINUXBRIDGE    Port which connects to a Linux system via Bridge library
//
// SERIAL_PORT_HARDWARE       Hardware serial port, physical RX & TX pins.
//
// SERIAL_PORT_HARDWARE_OPEN  Hardware serial ports which are open for use.  Their RX & TX
//                            pins are NOT connected to anything by default.
#define SERIAL_PORT_MONITOR			Serial
#define SERIAL_PORT_HARDWARE		Serial

#endif<|MERGE_RESOLUTION|>--- conflicted
+++ resolved
@@ -101,32 +101,6 @@
 static const uint8_t A11 = PIN_A11;
 
 #define PINS_COUNT		(18u)
-
-#define PIN_A0   (17)
-#define PIN_A1   (14)
-#define PIN_A2   (15)
-#define PIN_A3   (16)
-#define PIN_A4   (0)
-#define PIN_A5 	 (1)
-#define PIN_A6	 (2)
-#define PIN_A7   (3)
-#define PIN_A8   (4)
-#define PIN_A9   (5)
-#define PIN_A10  (10)
-#define PIN_A11  (11)
-
-static const uint8_t A0 = PIN_A0;
-static const uint8_t A1 = PIN_A1;
-static const uint8_t A2 = PIN_A2;
-static const uint8_t A3 = PIN_A3;
-static const uint8_t A4 = PIN_A4;
-static const uint8_t A5 = PIN_A5;
-static const uint8_t A6 = PIN_A6;
-static const uint8_t A7 = PIN_A7;
-static const uint8_t A8 = PIN_A8;
-static const uint8_t A9 = PIN_A9;
-static const uint8_t A10 = PIN_A10;
-static const uint8_t A11 = PIN_A11;
 
 #ifdef ARDUINO_MAIN
 
@@ -174,11 +148,7 @@
 	* alternative pin locations			  
 */
 
-<<<<<<< HEAD
-
-
-=======
->>>>>>> 0aac994a
+
 const uint8_t PROGMEM digital_pin_to_port[] = {	
 	// Left side, top to bottom
 	PA, // 0  PA4
