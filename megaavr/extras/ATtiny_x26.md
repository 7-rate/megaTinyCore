# ATtiny 426/826/1626/3226
![x26 Pin Mapping](ATtiny_x26.gif "Arduino Pin Mapping for ATtiny x26")

 Specifications       |    ATtiny426   |   ATtiny826   |   ATtiny1626  |  ATtiny3226   |
----------------------|----------------|---------------|---------------|---------------|
Availability          |  Since Q2 2021 | Since Q2 2021 | Since Q1 2021 | Since Q4 2021 </br> but difficult to source |
Flash (program memory)|     4096 bytes |    8192 bytes |   16384 bytes |   32768 bytes |
Flash w/Optiboot      |     3584 bytes |    7680 bytes |   15872 bytes |   32256 bytes |
RAM                   |      512 bytes |    1024 bytes |    2048 bytes |    3072 bytes |
EEPROM                |      128 bytes |     128 bytes |     256 bytes |     256 bytes |
Bootloader (optional) | Optiboot (not recommended) | Optiboot | Optiboot |    Optiboot |

## Flash-independant specs

Feature               |             Specification                   |
----------------------|---------------------------------------------|
GPIO Pins             |           18 (17 usable, 16 with alt-reset) |
ADC                   |                  12-bit, differential w/PGA |
ADC Channels          |      15, 7 of which  can be neg. diff. pin. |
DAC                   |                    Internal for AC ref only |
Comparator            |                                           1 |
PWM Channels **       |                        6 out of potential 8 |
Timer Type B          |                                           2 |
Timer Type D          |                                          No |
CCL logic             |                     4 LUTs, 10 of 12 inputs |
Interfaces            |                          UART (2), SPI, I2C |
Millis Timer          |             TCA0, TCB0, TCB1 (default), RTC |
RTC crystal           |                Optional  32KHz TOSC1, TOSC2 |
Clock Sources         |   Internal osc @ 16 or 20 MHz or ext. clock |
Frequency (rated)     |    Up to 5 MHz @ 1.8V, 10 @ 2.7V, 20 @ 4.5V |
Frequwncy (max*)      |  Internal runs up to 36, and works @ 32 MHz |
Package               |             SOIC-20, TSSOP-20, QFN-20 3x3mm |
B.O.D. voltages       | 1.8, 2.6 (for 3-3.3v systems), and 4.2 (for 5V systems) |
B.O.D. voltages       | "unqualified" 2.1, 2.9, 3.3, 3.7, 4.0       |

The "unqualified" BOD voltages are not listed in the datasheet, but were referenced in early versions of headers, just like the 0/1-series. They appear to work, I take them being described as "unqualified" to mean that they are not guaranteed by Mirochop.


## Clock Options
These parts do not support an external HF crystal, only an external clock, and/or a watch crystak for the RTC.
 MHz | Source          | Notes
 ----|-----------------|-------
  20 | Internal        | Default, typical for 5V systems
  16 | Internal        | Typical for 5V systems. Some libraries may work better at this speed.
  10 | Internal        | Typical for 3.3V systems
   8 | Internal        | Typical for 3.3V systems
   5 | Internal        | Typical for 1.8V - 2.5V systems
   4 | Internal        | Typical for 1.8V - 2.5V systems
   1 | Internal        |
  20 | Internal, tuned | 16 MHz OSC selected by fuse can be tuned up to 20 no problem.
  16 | Internal, tuned | 20 MHz selected by OSCCFG fuse can be tuned down to 16 no problem.
  12 | Internal, tuned | 16 MHz can be just barely tuned down to 12. 20 MHz gets tuned up to 24 and prescaled.
  20 | External Clock  | External clock goes to CLKI (PA3).
  16 | External Clock  | As above.
  10 | External Clock  | As above.
   8 | External Clock  | As above.
  24 | Internal, tuned | OVERCLOCKED, usually fine @ 5v and room temperature.
  25 | Internal, tuned | OVERCLOCKED, usually fine @ 5v and room temperature.
  30 | Internal, tuned | OVERCLOCKED, may be unstable.
  32 | Internal, tuned | OVERCLOCKED, may be unstable.
  24 | External Clock  | OVERCLOCKED, usually fine @ 5v and room temperature. Uses CLKI/PA3 as above.
  25 | External Clock  | OVERCLOCKED, usually fine @ 5v and room temperature. Uses CLKI/PA3 as above.
  30 | External Clock  | OVERCLOCKED, may be unstable. Uses CLKI/PA3 as above.
  32 | External Clock  | OVERCLOCKED, may be unstable. Uses CLKI/PA3 as above.

## Notes on Tables
`*`Maximum frequency that the the internal oscillator will reach when tuned upwards until it crashes, and the maximum frequency the part actually runs at (based on cursory, not rigorous testing - the parts that ran for a few milliseconds without crashing or failing to perform correct arithmetic with a few unsigned longs were considered "working") are reported. Both are at 5.0V and are typical values determined experimentally, and the parts may not function reliably at those speeds under more realistic conditions. Maximums vary between individual specimens. *Don't rely on parts exceeding manufacturer specifications*.

<<<<<<< HEAD
*  The overclocked options at 24/25 MHz have been found to generally work around room temperature when running at 5v. For faster speeds, initial results seem to imply that the 2-series parts are significantly more capable of handling higher operating frequencies compared to the 0/1-series, and that with solid 5v supply, 32 MHz at room temperature may be good enough for practical use, even from the internal oscillator! Whereas the previous tinyAVR parts collapsed at around 30-32 MHz running from internal oscillator, that isn't seen until the mid 30's on the 2-series parts.
=======
*  PWM channel reported is the number exposed via analogWrite with default megaTinyCore configuration. TCA0 is in split mode, and the type B timer(s) are not used for PWM; those could be configured by user code to get two additional channels.
* When external clock is used as system clock source, PIN_PA3 cannot be used for any other purpose (obviously) - all control over that pin is taken by CLKCTRL. Minimize any load on this pin, including even short wires. HF stuff is very picky.
* The overclocked options at 24/25 MHz have been found to generally work around room temperature when running at 5v. For faster speeds, initial results seem to imply that the 2-series parts are significantly more capable of handling higher operating frequencies compared to the 0/1-series, and that with solid 5v supply, 32 MHz at room temperature may be good enough for practical use, even from the internal oscillator! Whereas the previous tinyAVR parts collapsed at around 30-32 MHz running from internal oscillator, that isn't seen until the mid 30's on the 2-series parts.
* All else being equal, your chances of reaching an aggressive overclock are better with external clock vs internal, and with the extended temperature range parts instead of normal ones.
>>>>>>> 1c4a70b1

The tuned options are new in 2.4.0 - see the [tuned internal oscillator guide](Ref_Tuning.md) for more information before using these options. They require running a tuning sketch on your chip.

## Overview
The 20-pin 2-series parts bring one very exciting feature, particularly for those who like using serial bootloaders instead of UPDI - the Reset function can be moved to pin PB4, allowing PA0 to remain UPDI, while also having a proper hardware reset! These are being advertised in SOIC-20 and the super tiny 3mm x 3mm QFN of the 1-series, plus SSOP. Unlike the 1-series, 32k parts will be available in QFN - It looks like they will begin shipping in march 2022, but only to people who are willing to buy a full tray of 490 pcs.

The 2-series parts sacrifice some features of the 1-series: The DAC, TCD, and the extra analog comparators have been removed in favor of a second UART, a ver fancy true differential ADC with a programmable gain amplifier, which can accumulate 1024 samples in a single burst read; decimation of the accumulated value so all of the digits are meaningful can give up to 17-bits of accuracy (provided the noise in on your circuit is low enough which it often is not. For advanced ADC functionality, several new functions are provided, see ADC section of the main readme for more information.

## External crystal
These parts support an external 32.768 kHz crystal clock source for the RTC. Conveniently, the pins for this are... PB2 and PB3, the same pins used by default for the USART. These parts expect a crystal with a very low load capacitance, on the order of 6pf. A pair of loading capacitors of a few pF each is necessary for it to oscillate, and traces between chip and crystal must be kept very short. There is rarely a need to use it. At room temperature and 3-5V, the internal oscillator is very accurate, and can be used to calculate the clock speed of the (inaccurate, but stable) 32 kHz internal RTC oscillator accurately enough to use it to tune the chip as described above, a sketch for this will be provided with a future version of this core.

## Bootloader
Optiboot is included and with the alternate reset option, you can have normal autoreset to enter the bootloader like a "normal" optiboot device without rendering it un-reprogrammable via UPDI (which would preclude setting fuses among other things). That said, many users prefer to use one serial adapter for UPDI programming (either via SerialUPDI or some other programmer) and have a second serial adapter, which is kept open in some serial serial monitor that isn't the Arduino IDE, dispensing with the bootloader altogether. (This is what I do, using hTerm - pretty much the only thing that the Arduino IDE serial monitor has going for it is that it automatically disconnects while uploading; otherwise it lacks nearly every feature that one might want for embedded development).

For these parts, provided they have 8k+ flash, I make no recommendation between Optiboot with alternate reset pin vs use with UPDI programming and no bootloader - it comes down to your preferences and development workflow. For the 4k flash parts, I question the wisdom of dedicating 1/8th of the flash for a bootloader offering little practical benefit.

## Buy official megaTinyCore breakouts and support continued development

[Assembled 3226 and 1626 boards are now available](https://www.tindie.com/products/17597/)

[ATtiny3226/1626/826/426/3216/1616/816/416/1606/806/406 bare boards are now available](https://www.tindie.com/products/17614/) Rev. C has support for autoreset on the alternate reset pin.

## Datasheets and Errata
See [Datasheet Listing](Datasheets.md)<|MERGE_RESOLUTION|>--- conflicted
+++ resolved
@@ -66,14 +66,10 @@
 ## Notes on Tables
 `*`Maximum frequency that the the internal oscillator will reach when tuned upwards until it crashes, and the maximum frequency the part actually runs at (based on cursory, not rigorous testing - the parts that ran for a few milliseconds without crashing or failing to perform correct arithmetic with a few unsigned longs were considered "working") are reported. Both are at 5.0V and are typical values determined experimentally, and the parts may not function reliably at those speeds under more realistic conditions. Maximums vary between individual specimens. *Don't rely on parts exceeding manufacturer specifications*.
 
-<<<<<<< HEAD
-*  The overclocked options at 24/25 MHz have been found to generally work around room temperature when running at 5v. For faster speeds, initial results seem to imply that the 2-series parts are significantly more capable of handling higher operating frequencies compared to the 0/1-series, and that with solid 5v supply, 32 MHz at room temperature may be good enough for practical use, even from the internal oscillator! Whereas the previous tinyAVR parts collapsed at around 30-32 MHz running from internal oscillator, that isn't seen until the mid 30's on the 2-series parts.
-=======
-*  PWM channel reported is the number exposed via analogWrite with default megaTinyCore configuration. TCA0 is in split mode, and the type B timer(s) are not used for PWM; those could be configured by user code to get two additional channels.
+* PWM channel reported is the number exposed via analogWrite with default megaTinyCore configuration. TCA0 is in split mode, and the type B timer(s) are not used for PWM; those could be configured by user code to get two additional channels.
 * When external clock is used as system clock source, PIN_PA3 cannot be used for any other purpose (obviously) - all control over that pin is taken by CLKCTRL. Minimize any load on this pin, including even short wires. HF stuff is very picky.
 * The overclocked options at 24/25 MHz have been found to generally work around room temperature when running at 5v. For faster speeds, initial results seem to imply that the 2-series parts are significantly more capable of handling higher operating frequencies compared to the 0/1-series, and that with solid 5v supply, 32 MHz at room temperature may be good enough for practical use, even from the internal oscillator! Whereas the previous tinyAVR parts collapsed at around 30-32 MHz running from internal oscillator, that isn't seen until the mid 30's on the 2-series parts.
 * All else being equal, your chances of reaching an aggressive overclock are better with external clock vs internal, and with the extended temperature range parts instead of normal ones.
->>>>>>> 1c4a70b1
 
 The tuned options are new in 2.4.0 - see the [tuned internal oscillator guide](Ref_Tuning.md) for more information before using these options. They require running a tuning sketch on your chip.
 
