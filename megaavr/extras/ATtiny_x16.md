--- conflicted
+++ resolved
@@ -6,11 +6,7 @@
 Flash           |  4096 bytes |  8192 bytes |     16384 bytes | 32768 bytes
 RAM             |   256 bytes |   512 bytes |      2048 bytes |  2048 bytes
 EEPROM          |   128 bytes |   128 bytes |       256 bytes |   256 bytes
-<<<<<<< HEAD
-Bootloader (optional) | Optiboot (not recommended)| Optiboot (awkard but viable, not recommended) | Optiboot (awkard but viable, not recommended)
-=======
 Optiboot Bootloader | not recommended | Awkard but viable | Awkard but viable | Awkard but viable |
->>>>>>> 1c4a70b1
 GPIO Pins       | 18/17 avail | 18/17 avail |     18/17 avail | 18/17 avail
 ADC Channels    | 11 usable   | 11 usable   |       11 usable |   11 usable
 DAC             |         Yes |         Yes |             Yes |         Yes
@@ -44,19 +40,11 @@
   24 | Internal, tuned | OVERCLOCKED, usually fine @ 5v and room temperature.
   25 | Internal, tuned | OVERCLOCKED, usually fine @ 5v and room temperature.
   30 | Internal, tuned | OVERCLOCKED, may be unstable.
-<<<<<<< HEAD
   24 | External Clock  | OVERCLOCKED, usually fine @ 5v and room temperature. Uses CLKI/PA3 as above.
   25 | External Clock  | OVERCLOCKED, usually fine @ 5v and room temperature. Uses CLKI/PA3 as above.
   30 | External Clock  | OVERCLOCKED, may be unstable. Uses CLKI/PA3 as above.
   32 | External Clock  | OVERCLOCKED, may be unstable. Uses CLKI/PA3 as above.
-When external clock is used as system clock source, PA3 cannot be used for any other purpose (obviously) - all control over that pin is taken by CLKCTRL.
-=======
-  24 | External Clock  | OVERCLOCKED, usually fine @ 5v and room temperature.
-  25 | External Clock  | OVERCLOCKED, usually fine @ 5v and room temperature
-  30 | External Clock  | OVERCLOCKED, may be unstable.
-  32 | External Clock  | OVERCLOCKED, may be unstable.
-  
->>>>>>> 1c4a70b1
+
 
 * When external clock is used as system clock source, PIN_PA3 cannot be used for any other purpose (obviously) - all control over that pin is taken by CLKCTRL.  Minimize any load on this pin, including even short wires. HF stuff is very picky.
 * The overclocked options at 24/25 MHz have been found to generally work around room temperature when running at 5v. The faster ones - while they can be stable with solid 5v supply at room temperature, are right on the edge of what these parts can do. I have specimens that will run at 5.0v but not at 4.8, for example, meaning that it would work powered by some USB ports, but not others (they range from 4.7 to 5.3v) and they are of course extremely sensitive to noise on power rails. External oscillators work more reliably than the internal one when overclocking, but they generally cost about as much as the microcontroller itself and are gross overkill (in terms of accuracy) for what most arduino folks want from them. Never rely on overclocked parts for any critical task.
@@ -64,7 +52,7 @@
 
 The tuned options are new in 2.4.0 - see the [tuned internal oscillator guide](Ref_Tuning.md) for more information before using these options.
 
-<<<<<<< HEAD
+=
 ## External crystal
 These parts support an external 32.768 kHz crystal clock source for the RTC. Conveniently, the pins for this are... PB2 and PB3, the same pins used by default for the USART. These parts expect a crystal with a very low load capacitance, on the order of 6pf. A pair of loading capacitors of a few pF each is necessary for it to oscillate, and traces between chip and crystal must be kept very short. There is rarely a need to use it. At room temperature and 3-5V, the internal oscillator and oscillator error stored in the SIGROW can be used to calculate the clock speed of the (inaccurate, but stable) 32 kHz internal RTC oscillator accurately enough to use it to tune the chip as described above, a sketch for this will be provided with a future version of this core.
 
@@ -72,22 +60,12 @@
 There's no dedicated reset pin. So there is no way to do the traditional autoreset circuit to reset the chip to upload with a bootloader unless you disable UPDI (requiring HV UPDI to undo - I've got a half dozen boards that are bricked until I have time to get an hvupdi programming setup together to resurrect them). Either you manually power cycle it just prior to trying to upload, or you have some sort of ersatz-reset solution coupled to an autoreset circuit, or handle it in some other bespoke way. Regardless of the approach, short of disabling UPDI, none of them are as convenient a development cycle as we're used to. In most cases, the most convenient development configuration is to simply use UPDI programming, and leave any serial connection open while programming via UPDI using a programmer on a different port. Note that the 2-series 20 and 24 pin parts have an alernate reset pin feature which makes a better developer experience possible with a bootloader.
 
 On parts with less than 8k, in addition to the woes surrounding bootloader entry, the 512b of flash the bootloader requires is no longer negligible.
-=======
-## The issue with the bootloader
-There's no dedicated reset pin. So there is no way to do the traditional autoreset circuit to reset the chip to upload with a bootloader unless you disable UPDI (requiring HV UPDI to undo - I've got a half dozen boards that are bricked until I have time to get an hvupdi programming setup together to resurrect them). Either you manually power cycle it just prior to trying to upload, or you have some sort of ersatz-reset solution coupled to an autoreset circuit, or handle it in some other bespoke way. Regardless of the approach, short of disabling UPDI, none of them are as convenient a development cycle as we're used to. In most cases, the most convenient development configuration is to simply use UPDI programming, and leave any serial connection open while programming via UPDI using a programmer on a different port. Note that the 2-series 20 and 24 pin parts have enhancements that make use with a bootloader more convenient and provides a better developer experience.
->>>>>>> 1c4a70b1
+
 
 ## Buy official megaTinyCore breakouts and support continued development
 [ATtiny3216 assembled](https://www.tindie.com/products/17597/)
 
 [ATtiny3226/1626/826/426/3216/1616/816/416/1606/806/406 bare board](https://www.tindie.com/products/17614/)
 
-<<<<<<< HEAD
-## Notes on Tables
-`*` PWM channels exposed with default configuration via analogWrite(); TCA0 is in split mode, TCD0 used for two PWM channels, and the type B timer(s) are not used for PWM.
-`**` The type B timers on the 0/1-series lack the CASCADE (32-bit input capture) and count-on-event option of later parts.
-
-=======
->>>>>>> 1c4a70b1
 ## Datasheets and Errata
 See [Datasheet Listing](Datasheets.md)